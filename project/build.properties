#Project properties
<<<<<<< HEAD
#Fri Dec 24 12:21:42 EST 2010
=======
#Thu Dec 23 15:24:30 PST 2010
>>>>>>> 35348690
project.organization=com.twitter
project.name=util
sbt.version=0.7.4
project.version=1.4.2-SNAPSHOT
def.scala.version=2.7.7
build.scala.versions=2.8.1
project.initialize=false<|MERGE_RESOLUTION|>--- conflicted
+++ resolved
@@ -1,9 +1,4 @@
-#Project properties
-<<<<<<< HEAD
 #Fri Dec 24 12:21:42 EST 2010
-=======
-#Thu Dec 23 15:24:30 PST 2010
->>>>>>> 35348690
 project.organization=com.twitter
 project.name=util
 sbt.version=0.7.4
